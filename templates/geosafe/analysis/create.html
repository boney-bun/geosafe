--- conflicted
+++ resolved
@@ -465,7 +465,6 @@
                 </div>
             </div>
         </div>
-<<<<<<< HEAD
         <div class="modal fade" id="upgrade-browser" tabindex="-1" role="dialog" aria-labelledby="myModalLabel"
              aria-hidden="true">
             <div class="modal-dialog">
@@ -489,8 +488,6 @@
                 </div>
             </div>
         </div>
-=======
->>>>>>> 9f6d8b31
         {#    <div id="form-div" style="display: none;position: absolute; width: 30%; z-index: 100; top: 0; right: 0; background-color: transparent">#}
         {#        <form action="" method="post" enctype="multipart/form-data">#}
         {#            {% csrf_token %}#}
@@ -1289,11 +1286,7 @@
         $(document).ready(function () {
 
             //check browser compatibility against ECMA Script 5
-<<<<<<< HEAD
             if (!Modernizr.json || !Modernizr.es5) {
-=======
-            if (Modernizr.json || !Modernizr.es5) {
->>>>>>> 9f6d8b31
                 $('#upgrade-browser').modal('toggle');
             }
 
